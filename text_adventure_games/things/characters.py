import os
from typing import Union

# local imports
from .base import Thing
from .items import Item
from ..agent.memory_stream import MemoryStream, MemoryType
from ..agent.agent_cognition.act import Act
from ..agent.agent_cognition.reflect import reflect 
from ..agent.agent_cognition.impressions import Impressions
from ..agent.agent_cognition.goals import Goals
from ..agent.agent_cognition.perceive import percieve_location
from ..gpt.gpt_helpers import context_list_to_string


class Character(Thing):
    """
    This class represents the player and non-player characters (NPC).
    Characters have:
    * A name (can be general like "gravedigger")
    * A description ('You might want to talk to the gravedigger, especially if
      you're looking for a friend. He might be odd but you will find a friend in
    * A name (can be general like "gravedigger")
    * A description ('You might want to talk to the gravedigger, especially if
      you're looking for a friend. He might be odd but you will find a friend in
      him.')
    * A persona written in the first person ("I am low paid labor in this town.
      I do a job that many people shun because of my contact with death. I am
      very lonely and wish I had someone to talk to who isn't dead.")
    * A location (the place in the game where they currently are)
    * An inventory of items that they are carrying (a dictionary mapping from
      item name to Item instance)
    * TODO: A dictionary of items that they are currently wearing
    * TODO: A dictionary of items that they are currently weilding
    """

    def __init__(
        self, name: str, description: str, persona: str,
    ):
        super().__init__(name, description)
        self.set_property("character_type", "notset")
        self.set_property("is_dead", False)
        self.persona = persona
        self.inventory = {}
        self.location = None
        self.memory = []

    def __hash__(self):
        return hash(self.id)
    
    def __eq__(self, other):
        if not isinstance(other, Character):
            # Don't attempt to compare against unrelated types
            return NotImplemented

        return self.id == other.id

    def to_primitive(self):
        """
        Converts this object into a dictionary of values the can be safely
        serialized to JSON.

        Notice that object instances are replaced with their name. This
        prevents circular references that interfere with recursive
        serialization.
        """
        thing_data = super().to_primitive()
        thing_data['persona'] = self.persona

        inventory = {}
        for k, v in self.inventory.items():
            if hasattr(v, 'to_primitive'):
                inventory[k] = v.to_primitive()
            else:
                inventory[k] = v
        thing_data['inventory'] = inventory

        if self.location and hasattr(self.location, 'name'):
            thing_data['location'] = self.location.name
        elif self.location:
            thing_data['location'] = self.location
        return thing_data

    @classmethod
    def from_primitive(cls, data):
        """
        Converts a dictionary of primitive values into a character instance.

        Notice that the from_primitive method is called for items.
        """
        instance = cls(data['name'], data['description'], data['persona'])
        super().from_primitive(data, instance=instance)
        instance.location = data.get('location', None)
        instance.inventory = {
            k: Item.from_primitive(v) for k, v in data['inventory'].items()
        }
        return instance

    def add_to_inventory(self, item):
        """
        Add an item to the character's inventory.
        """
        if item.location is not None:
            item.location.remove_item(item)
            item.location = None
        self.inventory[item.name] = item
        item.owner = self

    def is_in_inventory(self, item):
        """
        Checks if a character has the item in their inventory
        """
        return item.name in self.inventory

    def remove_from_inventory(self, item):
        """
        Removes an item to a character's inventory.
        """
        item.owner = None
        self.inventory.pop(item.name)


class GenerativeAgent(Character):
    
    def __init__(self, 
                 persona,
                 use_goals: bool = True, 
                 use_impressions: bool = True):
        super().__init__(persona.facts["Name"], persona.description, persona=persona.summary)

        # Cognition settings
        self.use_goals = use_goals
        self.use_impressions = use_impressions

        # Set the Agent's persona, empty impressions, and initialize empty goals:
        self.persona = persona
        if use_impressions:
            self.impressions = Impressions(self.name, self.id)
        else:
            self.impressions = None
        if use_goals:
            self.goals = Goals(self)
        else:
            self.goals = None

        # Initialize Agent's memory
        self.memory = MemoryStream(self)
        self.last_location_observations = None

    def _parse_perceptions(self):
        perception_descriptions = []
        for ptype, percept in self.last_location_observations.items():
            if len(percept) == 1:
                if percept[0].startswith("No "):
                    perception_descriptions.append(f"{self.name} has no {ptype}.")
                else:
                    perception_descriptions.append(percept[0])
            else:
                # Find the common prefix and then append the varying parts
                common_prefix = os.path.commonprefix(percept)
                if common_prefix:
                    # Strip common prefix from each entry and capitalize the first character
                    unique_parts = [p[len(common_prefix):].capitalize() for p in percept]
                    perception_descriptions.append(f"{common_prefix.strip()}: {', '.join(unique_parts)}")
                else:
                    # If no common prefix, join with 'or'
                    perception_descriptions.append(', '.join(percept))

        return context_list_to_string(perception_descriptions, sep="\n")

<<<<<<< HEAD
    def get_standard_info(self, game, include_goals=True, include_perceptions=True):
=======
    def get_standard_info(self, game, include_goals=True):
>>>>>>> c43490ef
        """
        Get standard context for this agent
        Includes: world info, persona summary, and (if invoked) goals

        Returns:
            str: a standard summary paragraph for this agent and the world.
        """
        summary = f"WORLD INFO: {game.world_info}\n"
        summary += f"You are {self.persona.get_personal_summary()}.\n"
        if self.use_goals and include_goals:
            summary += f"Your current GOALS:\n{self.goals.get_goals(round=(game.round-1), as_str=True)}.\n"
<<<<<<< HEAD
        if self.use_impressions and include_perceptions and self.last_location_observations:
=======
        if self.last_location_observations:
>>>>>>> c43490ef
            summary += f"Your current perceptions are:\n{self._parse_perceptions()}\n"
        return summary

    def engage(self, game) -> Union[str, int]:
        """
        wrapper method for all agent cognition: perceive, retrieve, act, reflect, set goals

        Args:
            game (Game): the current game object

        Returns:
            Union[str, int]: An action string or int flag -999 to trigger skipped action
        """
        # If this is the end of a round, force reflection
        if game.tick == game.max_ticks_per_round - 1:
            reflect(game, self) 
            if self.use_goals:
                self.goals.gpt_generate_goals(game)
            return -999

        # Percieve the agent's surroundings 
        self.perceive(game)

        # Update this agent's impressions of characters in the same location
        if self.use_impressions:
            self.update_character_impressions(game)

        # act accordingly
        return Act(game, self).act()
    
    def perceive(self, game):
        percieve_location(game, self)
        self.chars_in_view = self.get_characters_in_view(game)
                
    def get_characters_in_view(self, game):
        """
        Given a character, identifies the other characters in the game that are in the same location

        Args:
            character (Character): the current character

        Returns:
            list: characters in view of the current character
        """
        chars_in_view = []
        for char in game.characters.values():
            if char.location.id == self.location.id and char.id != self.id:
                chars_in_view.append(char)

        return chars_in_view

    def update_character_impressions(self, game):
        """
        Update this agent's impression of nearby characters

        Args:
            game (Game): the current game object
        """
        for target in self.get_characters_in_view(game):
            self.impressions.update_impression(game, self, target)<|MERGE_RESOLUTION|>--- conflicted
+++ resolved
@@ -168,11 +168,8 @@
 
         return context_list_to_string(perception_descriptions, sep="\n")
 
-<<<<<<< HEAD
+      
     def get_standard_info(self, game, include_goals=True, include_perceptions=True):
-=======
-    def get_standard_info(self, game, include_goals=True):
->>>>>>> c43490ef
         """
         Get standard context for this agent
         Includes: world info, persona summary, and (if invoked) goals
@@ -184,11 +181,7 @@
         summary += f"You are {self.persona.get_personal_summary()}.\n"
         if self.use_goals and include_goals:
             summary += f"Your current GOALS:\n{self.goals.get_goals(round=(game.round-1), as_str=True)}.\n"
-<<<<<<< HEAD
         if self.use_impressions and include_perceptions and self.last_location_observations:
-=======
-        if self.last_location_observations:
->>>>>>> c43490ef
             summary += f"Your current perceptions are:\n{self._parse_perceptions()}\n"
         return summary
 
