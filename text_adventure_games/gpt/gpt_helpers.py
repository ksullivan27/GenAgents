import logging
import re
import time
from typing import Callable, Dict
import openai
import tiktoken
from types import SimpleNamespace

# local imports
from ..utils.general import set_up_openai_client, enumerate_dict_options

logger = logging.getLogger(__name__)

class GptCallHandler:
    """
    A class to make calls to GPT more uniform.
    User can pass desired OpenAI kwargs (right now just the basic ones) to set up a client and model params.
    Then use the "generate" method to initiate a call to GPT with error handling and retries

    Returns:
        _type_: _description_
    """
    
    DEFAULT_API_ORG = "Helicone"

    def __init__(self, kwargs: Dict, max_retries: int = 5):
        self.args = SimpleNamespace(**kwargs)
        self._set_default_args()
        self.max_retries = max_retries

    def _set_default_args(self):
        # set up a client
        if not hasattr(self.args, "client"):
            if not hasattr(self.args, "org"):
                self.args.client = set_up_openai_client(self.DEFAULT_API_ORG)
            else:
                self.args.client = set_up_openai_client(self.args.org)
        # set the model params
        if not hasattr(self.args, "model"):
            self.args.model = "gpt-4"
        if not hasattr(self.args, "temperature"):
            self.args.temperature = 1
        if not hasattr(self.args, "max_tokens"):
            self.args.max_tokens = 256
        if not hasattr(self.args, "top_p"):
            self.args.top_p = 0.75
        if not hasattr(self.args, "frequency_penalty"):
            self.args.freqency_penalty = 0
        if not hasattr(self.args, "presence_penalty"):
            self.args.presence_penalty = 0

    def generate(self, func: Callable) -> str:
        """
        A wrapper for making a call to OpenAI API.
        It expects a function as an argument that should produce the messages argument.        

        Args:
            func (Callable): _description_

        Returns:
            str: _description_
        """
        # Generate messages
        messages = func()

        i = 0
        while i < self.max_retries:
            try:
                response = self.args.client.chat.completions.create(
                    model=self.args.model,
                    messages=messages,
                    temperature=self.args.temperature,
                    max_tokens=self.args.max_tokens,
                    top_p=self.args.top_p,
                    frequency_penalty=self.args.frequency_penalty,
                    presency_penalty=self.args.presence_penalty
                )
            except (RuntimeError,
                    openai.error.RateLimitError,
                    openai.error.ServiceUnavailableError, 
                    openai.error.APIError, 
                    openai.error.APIConnectionError) as e:
                # log the error; should go to an error/warning specific log
                logger.error("GPT Error: {}".format(e)) 
                time.sleep(1)
                continue
            else:
                return response.choices[0].message.content
        

# Alternatively, heres a basic wrapper method to catch OpenAI related errors
def gpt_call_wrapper(gpt_call: Callable, retries=5):
    i = 0
    while i < retries:
        try:
            response = gpt_call()
        except (RuntimeError,
                openai.error.RateLimitError,
                openai.error.ServiceUnavailableError, 
                openai.error.APIError, 
                openai.error.APIConnectionError) as e:
            # log the error; should go to an error/warning specific log
            logger.error("GPT Error: {}".format(e)) 
            time.sleep(1)
            continue
        else:
            return response.choices[0].message.content


def gpt_get_summary_description_of_action(statement, client, model, max_tokens):

    system = "Construct a sentence out of the following information."
    messages = [{"role": "system", "content": system},
                {"role": "user", "content": statement}]

    response = client.chat.completions.create(
        model=model,
        messages=messages,
        temperature=1,
        max_tokens=max_tokens,
        top_p=0.5,
        frequency_penalty=0,
        presence_penalty=0
    )

    summary_statement = response.choices[0].message.content
    return summary_statement


def gpt_get_action_importance(statement: str, client=None, model: str = "gpt-4", max_tokens: int = 10):

    if not client:
        client = set_up_openai_client("Helicone")

    system = "Gauge the importance of the provided sentence on a scale from 1 to 10, where 1 is mundane and 10 is critical."
    messages = [{"role": "system", "content": system},
                {"role": "user", "content": statement}]

    response = client.chat.completions.create(
        model=model,
        messages=messages,
        temperature=1,
        max_tokens=max_tokens,
        top_p=0.5,
        frequency_penalty=0,
        presence_penalty=0
    )

    importance_str = response.choices[0].message.content
    pattern = r"\d+"
    matches = re.findall(pattern, importance_str)
    if matches:
        # Take the first number that it gave us
        for match in matches:
            try:
                return int(match)
            except ValueError:
                continue
        return None
    return None


def gpt_pick_an_option(instructions, options, input_str):
    """
    CREDIT: Dr. Chris Callison-Burch (UPenn)
    This function calls GPT to choose one option from a set of options.
    Its arguments are:
    * instructions - the system instructions
    * options - Dict[option_descriptions: option_names]
    * input_str - the user input which we are trying to match to one of the options

    The function generates an enumerated list of option descriptions
    that are shown to GPT. It then returns a number (which I match with a
    regex, in case it generates more text than is necessary), and then
    returns the option name.
    """
    # TODO: Need to improve client management throughout the package
    # Set up client
    client = set_up_openai_client("Helicone")

    choices_str, options_list = enumerate_dict_options(options)

    # Call the OpenAI API
    response = client.chat.completions.create(
        model='gpt-4',
        messages=[
            {
                "role": "system",
                "content": "{instructions}\n\n{choices_str}\nReturn just the number.".format(
                    instructions=instructions, choices_str=choices_str
                ),
            },
            {"role": "user", "content": input_str},
        ],
        temperature=1,
        max_tokens=256,
        top_p=0,
        frequency_penalty=0,
        presence_penalty=0,
    )
    content = response.choices[0].message.content

    # Use regular expressions to match a number returned by OpenAI and select that option.
    pattern = r"\d+"
    matches = re.findall(pattern, content)
    if matches:
        index = int(matches[0])
        if index >= len(options_list):
            return None
        option = options_list[index]
        return options[option]
    else:
        return None


def limit_context_length(history, max_tokens, max_turns=1000, tokenizer=None, keep_most_recent=True):
    """
    This method limits the length of the command_history 
    to be less than the max_tokens and less than max_turns. 
    The least recent messages are disregarded from the context unless
    keep_most_recent is changed to False. This function is non-destructive
    and doesn't modify command_history.

    Args:
        history (_type_): _description_
        max_tokens (_type_): _description_
        max_turns (int, optional): _description_. Defaults to 1000.
        tokenizer (_type_, optional): _description_. Defaults to None.
        keep_most_recent (bool, optional): If True, trim from the beginning values. 

    Raises:
        TypeError: _description_
        TypeError: _description_

    Returns:
        _type_: _description_
    """
    total_tokens = 0
    limited_history = []
    if not tokenizer:
        tokenizer = tiktoken.get_encoding("cl100k_base")
    if not isinstance(history, list):
        raise TypeError("history must be a list, not ", type(history))
    
    if len(history) > 0:
        if isinstance(history[0], dict):
            # this indicates that we're parsing ChatMessages, so extract the "content" and "role" strings
            # pad with 3 tokens and include both content & role
            extract = lambda x: get_prompt_token_count(content=x["content"], role=x["role"], pad_reply=False, tokenizer=tokenizer)
            
            # each reply carries 3 tokens via "<|start|>assistant<|message|>" that need to be added once
            total_tokens += 3
        elif isinstance(history[0], str):
            # this indicates that we're parsing a list of strings
            extract = lambda x: len(tokenizer.encode(x))
        else:
            raise TypeError("Elements in history must be either dict or str")
        
    # reverse the list if we are keeping only the most recent items
    if keep_most_recent:
        history.reverse()

    for message in history:
        msg_tokens = extract(message)
        
        if total_tokens + msg_tokens > max_tokens:
            break
        total_tokens += msg_tokens
        limited_history.append(message)
        if len(limited_history) >= max_turns:
            break

    # reverse the new list (back to normal) if we are keeping only the most recent items
    if keep_most_recent:
        limited_history.reverse()

    return list(limited_history)


def get_prompt_token_count(content=None, role=None, pad_reply=False, tokenizer=None):
    """
    This method retrieves the token count for a given prompt.
    It takes into consideration the content/role structure
    utilized by GPT's API.

    Args:
        content (str or list of strings): the prompt content; if passing
                                          a list of strings, this returns
                                          only the token count of the list
                                          (not accounting for any padding)
        role (str): the prompt role; if None, it is processed without the
                    GPT message padding - essentially just a plain token
                    counter if pad_reply is False
        pad_reply (bool): True adds a padding to account for GPT's reply
                          being primed with <|start|>assistant<|message|>.
                          GPT only adds one reply primer for the entire
                          collective messages given as input. Thus, this
                          defaults to False to avoid repeatedly
                          accounting for the reply primer in each message
                          in the larger passed messages. It should only
                          be set to true in the final message given in
                          GPT's prompt.
        tokenizer (_type_, optional): _description_. Defaults to None.

    Raises:
        TypeError: _description_
        TypeError: _description_

    Returns:
        int: number of tokens
    """
<<<<<<< HEAD

    if content is not None and not isinstance(content, str) and not isinstance(content, list):
        raise TypeError("content must be a string or list, not ", type(content))
    if content is not None and isinstance(content, list) and (len(content) != 0 and not isinstance(content[0], str)):
        raise TypeError("content list must contain strings, not ", type(content[0]))
    if role is not None and not isinstance(role, str):
=======
    if not content:
        return 0
    if not isinstance(content, str):
        raise TypeError("content must be a string, not ", type(content))
    if not isinstance(role, str):
>>>>>>> e2bafd2f
        raise TypeError("role must be a string, not ", type(role))
    
    if not tokenizer:
        tokenizer = tiktoken.get_encoding("cl100k_base")

    # initialize token count to 0
    token_count = 0

    # if accounting for GPT's reply being primed with <|start|>assistant<|message|>, add 3
    if pad_reply:
        token_count += 3

    # if checking string message content
    if content and isinstance(content, str):
        token_count += len(tokenizer.encode(content))

    # if checking list of strings message content
    elif content and isinstance(content, list):
        for c in content:
            token_count += len(tokenizer.encode(c))

    # if checking message role
    if role:
        # pad messages with 3 tokens to account for GPT's content/role JSON structure
        token_count += 3
        token_count += len(tokenizer.encode(role))

    return token_count<|MERGE_RESOLUTION|>--- conflicted
+++ resolved
@@ -309,20 +309,14 @@
     Returns:
         int: number of tokens
     """
-<<<<<<< HEAD
-
+
+    if not content:
+        return 0
     if content is not None and not isinstance(content, str) and not isinstance(content, list):
         raise TypeError("content must be a string or list, not ", type(content))
     if content is not None and isinstance(content, list) and (len(content) != 0 and not isinstance(content[0], str)):
         raise TypeError("content list must contain strings, not ", type(content[0]))
     if role is not None and not isinstance(role, str):
-=======
-    if not content:
-        return 0
-    if not isinstance(content, str):
-        raise TypeError("content must be a string, not ", type(content))
-    if not isinstance(role, str):
->>>>>>> e2bafd2f
         raise TypeError("role must be a string, not ", type(role))
     
     if not tokenizer:
